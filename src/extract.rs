//  Copyright 2024 Cedana.
//
//  Modifications licensed under the Apache License, Version 2.0.

//  Copyright 2020 Two Sigma Investments, LP.
//
//  Licensed under the Apache License, Version 2.0 (the "License");
//  you may not use this file except in compliance with the License.
//  You may obtain a copy of the License at
//
//      http://www.apache.org/licenses/LICENSE-2.0
//
//  Unless required by applicable law or agreed to in writing, software
//  distributed under the License is distributed on an "AS IS" BASIS,
//  WITHOUT WARRANTIES OR CONDITIONS OF ANY KIND, either express or implied.
//  See the License for the specific language governing permissions and
//  limitations under the License.

use std::{
    collections::{BinaryHeap, HashMap, HashSet},
    os::unix::io::AsRawFd,
    time::Instant,
    path::Path,
};
use crate::{
    endpoint_connection::EndpointListener,
    unix_pipe::{UnixPipe, UnixPipeImpl},
    util::*,
    image,
    image::marker,
    impl_ord_by,
    image_store,
    image_store::{ImageStore, ImageFile},
    prnt,
};
use nix::poll::{poll, PollFd, PollFlags};
use anyhow::{Result, Context};

// The serialized image is received via multiple data streams (`Shard`). The data streams are
// comprised of markers followed by an optional data payload. The format of the markers is
// described in ../proto/image.proto.
// Each marker has a sequence number providing a reassembly order (produced in capture.rs).
// At any point in time, a given shard has the marker that should be processed next.
// We represent this with a PendingMarker. Reassembling the stream of markers provides the
// original image files.
//
// When extracting the image, we either store the image files in memory, or write them on disk.
// The former is useful when streaming to CRIU directly, the latter is useful to extract an image
// on disk.
//
// Streaming to CRIU is done by buffering the entire image in memory, and let CRIU consume it.
// XXX Performance isn't that great due to the memory copy in our address space. To improve
// performance, we could splice() shard pipe data to CRIU directly. This is difficult as CRIU
// doesn't read the image files in the same order as they are produced. For example, inventory.img
// is written last in the image, but is read first. One way to go around this issue is to reserve
// a shard during capture for all small image files (pretty much all except pages, ghost files, and
// fs.tar). In addition, we might have to rewrite some part of CRIU to restore these large files in
// the same order as they were produced. It might be difficult to preserve this guarantee forever,
// so it would be wise to keep our in-memory buffering implementation anyways.

/// We are not doing zero-copy transfers to CRIU (yet), we have to be mindful of CPU caches.
/// If we were doing shard to CRIU splices, we could bump the capacity to 4MB.
#[allow(clippy::identity_op)]
const CPU_PIPE_DESIRED_CAPACITY: i32 = 1*MB as i32;
const GPU_PIPE_DESIRED_CAPACITY: i32 = 1*MB as i32;


/// Data comes in a stream of chunks, which can be as large as 2MB (from capture.rs).
/// We use 8MB to have four chunks in to avoid stalling the shards.
/// CPU cache interference experimentally seems minimal, larger sizes help performance.
const SHARD_PIPE_DESIRED_CAPACITY: i32 = 1*MB as i32;

struct Shard {
    pipe: UnixPipe,
    transfer_duration_millis: u64,
    bytes_read: u64,
}

impl Shard {
    fn new(mut pipe: UnixPipe) -> Self {
        // Try setting the pipe capacity. Failing is okay, it's just for better performance.
        let _ = pipe.set_capacity(SHARD_PIPE_DESIRED_CAPACITY);
        Self { pipe, bytes_read: 0, transfer_duration_millis: 0 }
    }
}

struct PendingMarker<'a> {
    marker: image::Marker,
    shard: &'a mut Shard,
}

// This gives ordering of the PendingMarker for the BinaryHeap (max-heap). Lowest `seq` comes first,
// hence the `reverse()`. Note that sequence numbers are unique, giving us a total order.
impl_ord_by!(PendingMarker<'a>, |a: &Self, b: &Self| a.marker.seq.cmp(&b.marker.seq).reverse());

struct ImageDeserializer<'a, ImgStore: ImageStore> {
    // Shards are located in three different collections:
    // 1) `shards` stores shards that may not be readable yet. `poll()` is used to determine when a
    //    shard is readable, at which point it is moved to the `readable_shard` vec.
    // 2) `readable_shards` stores shards that are definitely readable. When reading a marker from
    //    a shard, its sequence number is examined and the pair (marker, shard) denoted by the type
    //    `PendingMarker` is placed into the `pending_markers` binary heap.
    // 3) `pending_markers` stores a sorted collection of these pending markers by sequence number.
    //    Once a marker matches the sequence number that we need (stored in the `seq` field), it is
    //    processed with its associated shard. Once processed, the shard goes back in the shards
    //    vec, and the cycle continues.
    shards: Vec<&'a mut Shard>,
    readable_shards: Vec<&'a mut Shard>,
    pending_markers: BinaryHeap<PendingMarker<'a>>,
    seq: u64,

    // The following fields relate to the output.
    // When receiving a `Filename(filename)` marker, the `img_files` map is examined to see if we
    // have an image file corresponding to that filename. If not found, a new image file is created
    // via the `img_store`. The image file is then placed into `current_img_file`, which becomes the
    // default destination for incoming data via `FileData` markers.
    //
    // We use a `Box<str>` instead of `String` for filenames to reduce memory usage by 8 bytes per
    // filenames (`str` are not resizable, `Strings` are, so they need to carry additional information).
    img_store: &'a mut ImgStore,
    img_files: HashMap<Box<str>, ImgStore::File>,
    current_img_file: Option<(Box<str>, ImgStore::File)>,

    // `start_time` is used for stats, image_eof is used for safety checks.
    start_time: Instant,
    image_eof: bool,
}

impl<'a, ImgStore: ImageStore> ImageDeserializer<'a, ImgStore> {
    pub fn new(img_store: &'a mut ImgStore, shards: &'a mut [Shard]) -> Self {
        let num_shards = shards.len();
        Self {
            shards: shards.iter_mut().collect(),
            readable_shards: Vec::with_capacity(num_shards),
            pending_markers: BinaryHeap::with_capacity(num_shards),
            seq: 0,
            img_store,
            img_files: HashMap::new(),
            current_img_file: None,
            start_time: Instant::now(),
            image_eof: false,
        }
    }

    fn mark_image_eof(&mut self) -> Result<()> {
        ensure!(self.img_files.is_empty() && self.pending_markers.is_empty(),
                "Image EOF marker came unexpectedly");

        self.image_eof = true;
        Ok(())
    }

    fn select_img_file(&mut self, filename: Box<str>) -> Result<()> {
        // First, put the current image file back in the hashmap.
        // This avoids creating the same image file twice.
        if let Some((filename, output)) = self.current_img_file.take() {
            self.img_files.insert(filename, output);
        }

        // Then, look for an image file in the hashmap with the corresponding filename.
        // If not found, create a new image file.
        let (filename, img_file) = match self.img_files.remove_entry(&filename) {
            Some((filename, img_file)) => (filename, img_file),
            None => {
                let img_file = self.img_store.create(&filename)?;
                (filename, img_file)
            }
        };

        self.current_img_file = Some((filename, img_file));
        Ok(())
    }

    fn process_marker(&mut self, marker: image::Marker, shard: &mut Shard) -> Result<()> {
        use marker::Body::*;

        match marker.body {
            Some(Filename(filename)) => {
                self.select_img_file(filename.into_boxed_str())?;
            }
            Some(FileData(size)) => {
                let (_filename, img_file) = self.current_img_file.as_mut()
                    .ok_or_else(|| anyhow!("Unexpected FileData marker"))?;
                img_file.write_all_from_pipe(&mut shard.pipe, size as usize)?;
                shard.bytes_read += size as u64;
            }
            Some(FileEof(true)) => {
                let (filename, img_file) = self.current_img_file.take()
                    .ok_or_else(|| anyhow!("Unexpected FileEof marker"))?;
                self.img_store.insert(filename, img_file);
            }
            Some(ImageEof(true)) => {
                self.mark_image_eof()?;
            }
            _ => bail!("Malformed image marker"),
        }

        Ok(())
    }

    fn get_next_in_order_marker(&mut self) -> Option<PendingMarker<'a>> {
        if let Some(pmarker) = self.pending_markers.peek() {
            if pmarker.marker.seq == self.seq {
                return self.pending_markers.pop();
            }
        }
        None
    }

    fn process_pending_markers(&mut self) -> Result<()> {
        while let Some(PendingMarker { marker, mut shard }) = self.get_next_in_order_marker() {
            self.process_marker(marker, &mut shard)?;
            self.seq += 1;
            self.shards.push(shard);
        }
        Ok(())
    }

    fn mark_shard_eof(&self, shard: &mut Shard) {
        shard.transfer_duration_millis = self.start_time.elapsed().as_millis().try_into().unwrap();
    }

    fn drain_shard(&mut self, shard: &'a mut Shard) -> Result<()> {
        match pb_read_next(&mut shard.pipe)? {
            None => {
                // EOF of that shard is reached
                self.mark_shard_eof(shard);
            }
            Some((marker, marker_size)) => {
                ensure!(!self.image_eof, "Unexpected data after image EOF");
                shard.bytes_read += marker_size as u64;
                self.pending_markers.push(PendingMarker { marker, shard });
                self.process_pending_markers()?;
            }
        }
        Ok(())
    }

    fn get_next_readable_shard(&mut self) -> Result<Option<&'a mut Shard>> {
        // heavily investigate here TODO
        // If we just return `self.shard.pop()`, we may deadlock if shard pipes are not independent
        // from each other.
        // This scenario only happens when the capture shards are directly connected to the extract
        // shards, useful when doing live migrations. The deadlock may happen when the capture
        // serializer attempts to push a large chunk down a shard, and blocks because the shard is
        // full. Meanwhile, the extract reader could be blocking on reading from an empty pipe
        // shard in `pb_read_next()`.
        // To tolerate these workloads, we need to read from shards that are guaranteed to have
        // available data.
        // We use poll() instead of epoll() because we need to ignore the shards that are in the
        // list of pending markers, and we are not doing async reads to do edge triggers.
        if self.readable_shards.is_empty() {
            prnt!("self.readable_shards.is_empty");
            if self.shards.len() <= 0 {
                // If we have no shard to read from, we'll return None.
                // If we have a single shard to read from, there no need to block in poll()
                // We return immediately with that shard, even if it is not readable yet as it
                // won't introduce a deadlock with the capture side.
                prnt!("self.shards.len ({}) <= 1, returning Ok(self.shards.pop())", self.shards.len());
                return Ok(self.shards.pop());
            }

            let mut poll_fds: Vec<PollFd> = self.shards.iter()
                .map(|shard| PollFd::new(shard.pipe.as_raw_fd(), PollFlags::POLLIN))
                .collect();

            let timeout = -1;
            let n = poll(&mut poll_fds, timeout)?;
            prnt!("n = poll(&mut poll_fds, timeout) = {}", n);
            assert!(n > 0); // There should be at least one fd ready.
            prnt!("n > 0");

            // We could use drain_filter() instead of the mem::replace dance, but we'll probably
            // have to use zip(), which complicates the code.
            let shards = {
                let capacity = self.shards.capacity();
                std::mem::replace(&mut self.shards, Vec::with_capacity(capacity))
            };
            prnt!("passed shards def");
            for (shard, poll_fd) in shards.into_iter().zip(poll_fds) {
                // We can unwrap() safely. It is fair to assume that the kernel returned valid bits
                // in `revents`.
                prnt!("in for loop");
                if !poll_fd.revents().unwrap().is_empty() {
                    prnt!("!poll_fd.revents().unwrap().is_empty, so pushing shard to readable_shards");
                    self.readable_shards.push(shard);
                } else {
                    prnt!("!poll_fd.revents().unwrap().is_empty, so pushing shard to shards");
                    self.shards.push(shard);
                }
            }
        }

        prnt!("done, popping self.readable_shards");

        Ok(self.readable_shards.pop())
    }

    /// Returns successfully when the image has been fully deserialized. This is our main loop.
    pub fn drain_all(&mut self) -> Result<()> {
        while let Some(shard) = self.get_next_readable_shard()? {
            // prnt!("draining a shard");
            self.drain_shard(shard)?;
        }
        ensure!(self.image_eof, "No shards to read from");
        Ok(())
    }
}

/// `serve_img()` serves the in-memory image store to CRIU.
fn serve_img(
    mem_store: &mut image_store::mem::Store,
    ced_listener: EndpointListener,
    gpu_listener: Option<EndpointListener>,
    criu_listener: EndpointListener,
) -> Result<()>
{
    eprintln!("r");
    prnt!("entered serve_img");
    let mut ced = ced_listener.into_accept()?;

    prnt!("connected to cedana");
    let mut filenames_of_sent_files = HashSet::new();
    if let Some(filename) = ced.read_next_file_request()? {
        match mem_store.remove(&filename) {
            Some(memory_file) => {
                prnt!("cedana filename: {}",&filename);
                filenames_of_sent_files.insert(filename.clone());
                // ced.send_file_reply(true)?; // true means that the file exists.
                let mut pipe = ced.recv_pipe()?;
                // Try setting the pipe capacity. Failing is okay.
                let _ = pipe.set_capacity(CPU_PIPE_DESIRED_CAPACITY);
                memory_file.drain(&mut pipe)
                    .with_context(|| format!("while serving file {}", &filename))?;
            }
            None => {
                // If we keep the image file in our process, CRIU will also
                // have a copy of the image file. This uses x2 the memory for an image
                // file. For large files like memory pages, we could very much go over
                // the machine memory capacity.
                ensure!(!filenames_of_sent_files.contains(&filename),
                    "Cedana is requesting the image file `{}` multiple times. \
                    This is not allowed to keep the memory usage low", &filename);
                // ced.send_file_reply(false)?;
            }
        }
    }
<<<<<<< HEAD
    prnt!("finished listening to cedana");
=======
    prnt!("done with cedana, moving to gpu");

    match gpu_listener {
        Some(g) => {
            let mut gpu = g.into_accept()?;
            prnt!("connected to gpu");
            while let Some(filename_prefix) = gpu.read_next_file_request()? {
                match mem_store.remove_by_prefix(&filename_prefix) {
                    Some((filename, memory_file)) => {
                        prnt!("gpu filename: {}",&filename);
                        filenames_of_sent_files.insert(filename.to_string().clone());
                        gpu.send_file_reply(true)?;
                        let mut pipe = gpu.recv_pipe()?;
                        // Try setting the pipe capacity. Failing is okay.
                        let _ = pipe.set_capacity(GPU_PIPE_DESIRED_CAPACITY);
                        memory_file.drain(&mut pipe)
                            .with_context(|| format!("while serving file_prefix {}", &filename_prefix))?;
                    }
                    None => {
                        // If we keep the image file in our process, CRIU will also
                        // have a copy of the image file. This uses x2 the memory for an image
                        // file. For large files like memory pages, we could very much go over
                        // the machine memory capacity.
                        ensure!(!filenames_of_sent_files.contains(&filename_prefix),
                            "cedana-gpu-controller is requesting the image file prefix `{}` multiple times. \
                            This is not allowed to keep the memory usage low", &filename_prefix);
                        gpu.send_file_reply(false)?;
                    }
                }
            }
        },
        None => { prnt!("not using gpu"); },
    }
>>>>>>> e979b8be

    let mut criu = criu_listener.into_accept()?;
    prnt!("connected to criu");
    // XXX Currently, CRIU reads image files sequentially. If it were to read files in an
    // interleaved fashion, we would have to use the Poller to avoid deadlocks.

    while let Some(filename) = criu.read_next_file_request()? {
        match mem_store.remove(&filename) {
            Some(memory_file) => {
                prnt!("criu filename: {}",&filename);
                filenames_of_sent_files.insert(filename.clone());
                criu.send_file_reply(true)?; // true means that the file exists.
                let mut pipe = criu.recv_pipe()?;
                // Try setting the pipe capacity. Failing is okay.
                let _ = pipe.set_capacity(CPU_PIPE_DESIRED_CAPACITY);
                memory_file.drain(&mut pipe)
                    .with_context(|| format!("while serving file {}", &filename))?;
            }
            None => {
                // If we keep the image file in our process, CRIU will also
                // have a copy of the image file. This uses x2 the memory for an image
                // file. For large files like memory pages, we could very much go over
                // the machine memory capacity.
                ensure!(!filenames_of_sent_files.contains(&filename),
                    "CRIU is requesting the image file `{}` multiple times. \
                    This is not allowed to keep the memory usage low", &filename);
                criu.send_file_reply(false)?;
            }
        }
<<<<<<< HEAD
        if ready_path.exists() {
            prnt!("breaking bc ready path exists");
            break;
        }
    }
    prnt!("finished listening to criu");

    let mut gpu = gpu_listener.into_accept()?;
    prnt!("passed gpu_listener accept");
    while let Some(filename_prefix) = gpu.read_next_file_request()? {
        prnt!("entered gpu while");
        match mem_store.remove_by_prefix(&filename_prefix) {
            Some((filename, memory_file)) => {
                prnt!("gpu file {:?}",filename);
                filenames_of_sent_files.insert(filename.to_string().clone());
                // gpu.send_file_reply(true)?;
                let mut pipe = gpu.recv_pipe()?;
                // Try setting the pipe capacity. Failing is okay.
                let _ = pipe.set_capacity(GPU_PIPE_DESIRED_CAPACITY);
                memory_file.drain(&mut pipe)
                   .with_context(|| format!("while serving file_prefix {}", &filename_prefix))?;
            }
            None => {
                // If we keep the image file in our process, CRIU will also
                // have a copy of the image file. This uses x2 the memory for an image
                // file. For large files like memory pages, we could very much go over
                // the machine memory capacity.
                ensure!(!filenames_of_sent_files.contains(&filename_prefix),
                    "cedana-gpu-controller is requesting the image file prefix `{}` multiple times. \
                    This is not allowed to keep the memory usage low", &filename_prefix);
                // gpu.send_file_reply(false)?;
            }
        }
=======
>>>>>>> e979b8be
    }
    prnt!("finished listening to gpu");

    Ok(())
}

fn drain_shards_into_img_store<Store: ImageStore>(
    img_store: &mut Store,
    shard_pipes: Vec<UnixPipe>,
) -> Result<()>
{
    let mut shards: Vec<Shard> = shard_pipes.into_iter().map(Shard::new).collect();

    let mut overlayed_img_store = image_store::fs_overlay::Store::new(img_store);
    let mut img_deserializer = ImageDeserializer::new(&mut overlayed_img_store, &mut shards);
    img_deserializer.drain_all()?;

    Ok(())
}

/// Description of the arguments can be found in main.rs
pub fn serve(
    shard_pipes: Vec<UnixPipe>,
    ced_listener: EndpointListener,
    gpu_listener: Option<EndpointListener>,
    criu_listener: EndpointListener,
) -> Result<()>
{
    let mut mem_store = image_store::mem::Store::default();
    let _ = drain_shards_into_img_store(&mut mem_store, shard_pipes)?;
<<<<<<< HEAD
    prnt!("finished with drain_shards_into.."); // it seems that this happens after serve_img has started?
    // eprintln!("r");
    serve_img(&mut mem_store, ready_path, ced_listener, gpu_listener, criu_listener)?;
    prnt!("finished with serve_img");
=======
    serve_img(&mut mem_store, ced_listener, gpu_listener, criu_listener)?;
>>>>>>> e979b8be

    Ok(())
}

/// Description of the arguments can be found in main.rs
pub fn extract(images_dir: &Path,
    shard_pipes: Vec<UnixPipe>,
) -> Result<()>
{
    // extract on disk
    let mut file_store = image_store::fs::Store::new(images_dir);
    let _ = drain_shards_into_img_store(&mut file_store, shard_pipes)?;

    Ok(())
}<|MERGE_RESOLUTION|>--- conflicted
+++ resolved
@@ -316,7 +316,6 @@
 ) -> Result<()>
 {
     eprintln!("r");
-    prnt!("entered serve_img");
     let mut ced = ced_listener.into_accept()?;
 
     prnt!("connected to cedana");
@@ -326,7 +325,7 @@
             Some(memory_file) => {
                 prnt!("cedana filename: {}",&filename);
                 filenames_of_sent_files.insert(filename.clone());
-                // ced.send_file_reply(true)?; // true means that the file exists.
+                ced.send_file_reply(true)?; // true means that the file exists.
                 let mut pipe = ced.recv_pipe()?;
                 // Try setting the pipe capacity. Failing is okay.
                 let _ = pipe.set_capacity(CPU_PIPE_DESIRED_CAPACITY);
@@ -341,14 +340,11 @@
                 ensure!(!filenames_of_sent_files.contains(&filename),
                     "Cedana is requesting the image file `{}` multiple times. \
                     This is not allowed to keep the memory usage low", &filename);
-                // ced.send_file_reply(false)?;
-            }
-        }
-    }
-<<<<<<< HEAD
+                ced.send_file_reply(false)?;
+            }
+        }
+    }
     prnt!("finished listening to cedana");
-=======
-    prnt!("done with cedana, moving to gpu");
 
     match gpu_listener {
         Some(g) => {
@@ -378,10 +374,10 @@
                     }
                 }
             }
+            prnt!("finished listening to gpu");
         },
         None => { prnt!("not using gpu"); },
     }
->>>>>>> e979b8be
 
     let mut criu = criu_listener.into_accept()?;
     prnt!("connected to criu");
@@ -411,44 +407,8 @@
                 criu.send_file_reply(false)?;
             }
         }
-<<<<<<< HEAD
-        if ready_path.exists() {
-            prnt!("breaking bc ready path exists");
-            break;
-        }
     }
     prnt!("finished listening to criu");
-
-    let mut gpu = gpu_listener.into_accept()?;
-    prnt!("passed gpu_listener accept");
-    while let Some(filename_prefix) = gpu.read_next_file_request()? {
-        prnt!("entered gpu while");
-        match mem_store.remove_by_prefix(&filename_prefix) {
-            Some((filename, memory_file)) => {
-                prnt!("gpu file {:?}",filename);
-                filenames_of_sent_files.insert(filename.to_string().clone());
-                // gpu.send_file_reply(true)?;
-                let mut pipe = gpu.recv_pipe()?;
-                // Try setting the pipe capacity. Failing is okay.
-                let _ = pipe.set_capacity(GPU_PIPE_DESIRED_CAPACITY);
-                memory_file.drain(&mut pipe)
-                   .with_context(|| format!("while serving file_prefix {}", &filename_prefix))?;
-            }
-            None => {
-                // If we keep the image file in our process, CRIU will also
-                // have a copy of the image file. This uses x2 the memory for an image
-                // file. For large files like memory pages, we could very much go over
-                // the machine memory capacity.
-                ensure!(!filenames_of_sent_files.contains(&filename_prefix),
-                    "cedana-gpu-controller is requesting the image file prefix `{}` multiple times. \
-                    This is not allowed to keep the memory usage low", &filename_prefix);
-                // gpu.send_file_reply(false)?;
-            }
-        }
-=======
->>>>>>> e979b8be
-    }
-    prnt!("finished listening to gpu");
 
     Ok(())
 }
@@ -477,14 +437,7 @@
 {
     let mut mem_store = image_store::mem::Store::default();
     let _ = drain_shards_into_img_store(&mut mem_store, shard_pipes)?;
-<<<<<<< HEAD
-    prnt!("finished with drain_shards_into.."); // it seems that this happens after serve_img has started?
-    // eprintln!("r");
-    serve_img(&mut mem_store, ready_path, ced_listener, gpu_listener, criu_listener)?;
-    prnt!("finished with serve_img");
-=======
     serve_img(&mut mem_store, ced_listener, gpu_listener, criu_listener)?;
->>>>>>> e979b8be
 
     Ok(())
 }
